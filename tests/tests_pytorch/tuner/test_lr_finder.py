--- conflicted
+++ resolved
@@ -541,7 +541,6 @@
     assert math.isclose(model.lr, suggested_lr)
 
 
-<<<<<<< HEAD
 def test_lr_finder_with_early_stopping(tmp_path):
     class ModelWithValidation(BoringModel):
         def __init__(self):
@@ -601,7 +600,8 @@
     # Verify learning rate finder ran and has results
     assert lr_finder_callback.optimal_lr is not None, "Learning rate finder should have results"
     assert lr_finder_callback.optimal_lr.suggestion() > 0, "Learning rate suggestion should be positive"
-=======
+
+
 def test_gradient_correctness():
     """Test that torch.gradient uses correct spacing parameter."""
     lr_finder = _LRFinder(mode="exponential", lr_min=1e-6, lr_max=1e-1, num_training=20)
@@ -675,5 +675,4 @@
             if mode == "exponential":
                 assert not torch.allclose(gradients, gradients_no_spacing, rtol=0.1), (
                     "Gradients should differ significantly in exponential mode when using proper spacing"
-                )
->>>>>>> 577c04d0
+                )