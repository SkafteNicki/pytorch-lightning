# Copyright The Lightning AI team.
#
# Licensed under the Apache License, Version 2.0 (the "License");
# you may not use this file except in compliance with the License.
# You may obtain a copy of the License at
#
#     http://www.apache.org/licenses/LICENSE-2.0
#
# Unless required by applicable law or agreed to in writing, software
# distributed under the License is distributed on an "AS IS" BASIS,
# WITHOUT WARRANTIES OR CONDITIONS OF ANY KIND, either express or implied.
# See the License for the specific language governing permissions and
# limitations under the License.

# THIS FILE MUST READ EASILY, FOR UNDERSTANDING AND DEBUGGING PURPOSES.
# DO NOT OBSCURE THE TRAINING LOOP
# THIS IS A HARD REQUIREMENT TO CONTRIBUTING TO LIGHTNING
# WE FAVOR READABILITY OVER ENGINEERING-CONSTRUCTS BY DESIGN
# DO NOT REMOVE THIS NOTICE
# - WILLIAM FALCON
"""Trainer to automate the training."""

import logging
import math
import os
from collections.abc import Generator, Iterable
from contextlib import contextmanager
from datetime import timedelta
from typing import Any, Optional, Union
from weakref import proxy

import torch
from lightning_utilities import module_available
from torch.optim import Optimizer

import lightning.pytorch as pl
from lightning.fabric.utilities.apply_func import convert_tensors_to_scalars
from lightning.fabric.utilities.cloud_io import _is_local_file_protocol
from lightning.fabric.utilities.types import _PATH
from lightning.pytorch.accelerators import Accelerator
from lightning.pytorch.callbacks import Callback, Checkpoint, EarlyStopping, ProgressBar
from lightning.pytorch.core.datamodule import LightningDataModule
from lightning.pytorch.loggers import Logger
from lightning.pytorch.loggers.csv_logs import CSVLogger
from lightning.pytorch.loggers.tensorboard import TensorBoardLogger
from lightning.pytorch.loggers.utilities import _log_hyperparams
from lightning.pytorch.loops import _PredictionLoop, _TrainingEpochLoop
from lightning.pytorch.loops.evaluation_loop import _EvaluationLoop
from lightning.pytorch.loops.fit_loop import _FitLoop
from lightning.pytorch.loops.utilities import _parse_loop_limits, _reset_progress
from lightning.pytorch.plugins import _PLUGIN_INPUT, Precision
from lightning.pytorch.profilers import Profiler
from lightning.pytorch.strategies import ParallelStrategy, Strategy
from lightning.pytorch.trainer import call, setup
from lightning.pytorch.trainer.configuration_validator import _verify_loop_configurations
from lightning.pytorch.trainer.connectors.accelerator_connector import (
    _LITERAL_WARN,
    _PRECISION_INPUT,
    _PRECISION_INPUT_STR,
    _AcceleratorConnector,
)
from lightning.pytorch.trainer.connectors.callback_connector import _CallbackConnector
from lightning.pytorch.trainer.connectors.checkpoint_connector import _CheckpointConnector
from lightning.pytorch.trainer.connectors.data_connector import _DataConnector
from lightning.pytorch.trainer.connectors.logger_connector import _LoggerConnector
from lightning.pytorch.trainer.connectors.logger_connector.result import _OUT_DICT, _PBAR_DICT, _ResultCollection
from lightning.pytorch.trainer.connectors.signal_connector import _SignalConnector
from lightning.pytorch.trainer.states import RunningStage, TrainerFn, TrainerState, TrainerStatus
from lightning.pytorch.utilities import GradClipAlgorithmType, parsing
from lightning.pytorch.utilities.argparse import _defaults_from_env_vars
from lightning.pytorch.utilities.compile import _maybe_unwrap_optimized, _verify_strategy_supports_compile
from lightning.pytorch.utilities.exceptions import MisconfigurationException
from lightning.pytorch.utilities.model_helpers import is_overridden
from lightning.pytorch.utilities.model_registry import _is_registry, download_model_from_registry
from lightning.pytorch.utilities.rank_zero import rank_zero_info, rank_zero_warn
from lightning.pytorch.utilities.seed import isolate_rng
from lightning.pytorch.utilities.types import (
    _EVALUATE_OUTPUT,
    _PREDICT_OUTPUT,
    EVAL_DATALOADERS,
    TRAIN_DATALOADERS,
    LRSchedulerConfig,
)
from lightning.pytorch.utilities.warnings import PossibleUserWarning

log = logging.getLogger(__name__)


class Trainer:
    @_defaults_from_env_vars
    def __init__(
        self,
        *,
        accelerator: Union[str, Accelerator] = "auto",
        strategy: Union[str, Strategy] = "auto",
        devices: Union[list[int], str, int] = "auto",
        num_nodes: int = 1,
        precision: Optional[_PRECISION_INPUT] = None,
        logger: Optional[Union[Logger, Iterable[Logger], bool]] = None,
        callbacks: Optional[Union[list[Callback], Callback]] = None,
        fast_dev_run: Union[int, bool] = False,
        max_epochs: Optional[int] = None,
        min_epochs: Optional[int] = None,
        max_steps: int = -1,
        min_steps: Optional[int] = None,
        max_time: Optional[Union[str, timedelta, dict[str, int]]] = None,
        limit_train_batches: Optional[Union[int, float]] = None,
        limit_val_batches: Optional[Union[int, float]] = None,
        limit_test_batches: Optional[Union[int, float]] = None,
        limit_predict_batches: Optional[Union[int, float]] = None,
        overfit_batches: Union[int, float] = 0.0,
        val_check_interval: Optional[Union[int, float]] = None,
        check_val_every_n_epoch: Optional[int] = 1,
        num_sanity_val_steps: Optional[int] = None,
        log_every_n_steps: Optional[int] = None,
        enable_checkpointing: Optional[bool] = None,
        enable_progress_bar: Optional[bool] = None,
        enable_model_summary: Optional[bool] = None,
        accumulate_grad_batches: int = 1,
        gradient_clip_val: Optional[Union[int, float]] = None,
        gradient_clip_algorithm: Optional[str] = None,
        deterministic: Optional[Union[bool, _LITERAL_WARN]] = None,
        benchmark: Optional[bool] = None,
        inference_mode: bool = True,
        use_distributed_sampler: bool = True,
        profiler: Optional[Union[Profiler, str]] = None,
        detect_anomaly: bool = False,
        barebones: bool = False,
        plugins: Optional[Union[_PLUGIN_INPUT, list[_PLUGIN_INPUT]]] = None,
        sync_batchnorm: bool = False,
        reload_dataloaders_every_n_epochs: int = 0,
        default_root_dir: Optional[_PATH] = None,
<<<<<<< HEAD
        model_registry: Optional[str] = None,
=======
        enable_autolog_hparams: bool = True,
>>>>>>> eb082b2a
    ) -> None:
        r"""Customize every aspect of training via flags.

        Args:
            accelerator: Supports passing different accelerator types ("cpu", "gpu", "tpu", "hpu", "mps", "auto")
                as well as custom accelerator instances.

            strategy: Supports different training strategies with aliases as well custom strategies.
                Default: ``"auto"``.

            devices: The devices to use. Can be set to a positive number (int or str), a sequence of device indices
                (list or str), the value ``-1`` to indicate all available devices should be used, or ``"auto"`` for
                automatic selection based on the chosen accelerator. Default: ``"auto"``.

            num_nodes: Number of GPU nodes for distributed training.
                Default: ``1``.

            precision: Double precision (64, '64' or '64-true'), full precision (32, '32' or '32-true'),
                16bit mixed precision (16, '16', '16-mixed') or bfloat16 mixed precision ('bf16', 'bf16-mixed').
                Can be used on CPU, GPU, TPUs, or HPUs.
                Default: ``'32-true'``.

            logger: Logger (or iterable collection of loggers) for experiment tracking. A ``True`` value uses
                the default ``TensorBoardLogger`` if it is installed, otherwise ``CSVLogger``.
                ``False`` will disable logging. If multiple loggers are provided, local files
                (checkpoints, profiler traces, etc.) are saved in the ``log_dir`` of the first logger.
                Default: ``True``.

            callbacks: Add a callback or list of callbacks.
                Default: ``None``.

            fast_dev_run: Runs n if set to ``n`` (int) else 1 if set to ``True`` batch(es)
                of train, val and test to find any bugs (ie: a sort of unit test).
                Default: ``False``.

            max_epochs: Stop training once this number of epochs is reached. Disabled by default (None).
                If both max_epochs and max_steps are not specified, defaults to ``max_epochs = 1000``.
                To enable infinite training, set ``max_epochs = -1``.

            min_epochs: Force training for at least these many epochs. Disabled by default (None).

            max_steps: Stop training after this number of steps. Disabled by default (-1). If ``max_steps = -1``
                and ``max_epochs = None``, will default to ``max_epochs = 1000``. To enable infinite training, set
                ``max_epochs`` to ``-1``.

            min_steps: Force training for at least these number of steps. Disabled by default (``None``).

            max_time: Stop training after this amount of time has passed. Disabled by default (``None``).
                The time duration can be specified in the format DD:HH:MM:SS (days, hours, minutes seconds), as a
                :class:`datetime.timedelta`, or a dictionary with keys that will be passed to
                :class:`datetime.timedelta`.

            limit_train_batches: How much of training dataset to check (float = fraction, int = num_batches).
                Default: ``1.0``.

            limit_val_batches: How much of validation dataset to check (float = fraction, int = num_batches).
                Default: ``1.0``.

            limit_test_batches: How much of test dataset to check (float = fraction, int = num_batches).
                Default: ``1.0``.

            limit_predict_batches: How much of prediction dataset to check (float = fraction, int = num_batches).
                Default: ``1.0``.

            overfit_batches: Overfit a fraction of training/validation data (float) or a set number of batches (int).
                Default: ``0.0``.

            val_check_interval: How often to check the validation set. Pass a ``float`` in the range [0.0, 1.0] to check
                after a fraction of the training epoch. Pass an ``int`` to check after a fixed number of training
                batches. An ``int`` value can only be higher than the number of training batches when
                ``check_val_every_n_epoch=None``, which validates after every ``N`` training batches
                across epochs or during iteration-based training.
                Default: ``1.0``.

            check_val_every_n_epoch: Perform a validation loop after every `N` training epochs. If ``None``,
                validation will be done solely based on the number of training batches, requiring ``val_check_interval``
                to be an integer value.
                Default: ``1``.

            num_sanity_val_steps: Sanity check runs n validation batches before starting the training routine.
                Set it to `-1` to run all batches in all validation dataloaders.
                Default: ``2``.

            log_every_n_steps: How often to log within steps.
                Default: ``50``.

            enable_checkpointing: If ``True``, enable checkpointing.
                It will configure a default ModelCheckpoint callback if there is no user-defined ModelCheckpoint in
                :paramref:`~lightning.pytorch.trainer.trainer.Trainer.callbacks`.
                Default: ``True``.

            enable_progress_bar: Whether to enable to progress bar by default.
                Default: ``True``.

            enable_model_summary: Whether to enable model summarization by default.
                Default: ``True``.

            accumulate_grad_batches: Accumulates gradients over k batches before stepping the optimizer.
                Default: 1.

            gradient_clip_val: The value at which to clip gradients. Passing ``gradient_clip_val=None`` disables
                gradient clipping. If using Automatic Mixed Precision (AMP), the gradients will be unscaled before.
                Default: ``None``.

            gradient_clip_algorithm: The gradient clipping algorithm to use. Pass ``gradient_clip_algorithm="value"``
                to clip by value, and ``gradient_clip_algorithm="norm"`` to clip by norm. By default it will
                be set to ``"norm"``.

            deterministic: If ``True``, sets whether PyTorch operations must use deterministic algorithms.
                Set to ``"warn"`` to use deterministic algorithms whenever possible, throwing warnings on operations
                that don't support deterministic mode. If not set, defaults to ``False``. Default: ``None``.

            benchmark: The value (``True`` or ``False``) to set ``torch.backends.cudnn.benchmark`` to.
                The value for ``torch.backends.cudnn.benchmark`` set in the current session will be used
                (``False`` if not manually set). If :paramref:`~lightning.pytorch.trainer.trainer.Trainer.deterministic`
                is set to ``True``, this will default to ``False``. Override to manually set a different value.
                Default: ``None``.

            inference_mode: Whether to use :func:`torch.inference_mode` or :func:`torch.no_grad` during
                evaluation (``validate``/``test``/``predict``).

            use_distributed_sampler: Whether to wrap the DataLoader's sampler with
                :class:`torch.utils.data.DistributedSampler`. If not specified this is toggled automatically for
                strategies that require it. By default, it will add ``shuffle=True`` for the train sampler and
                ``shuffle=False`` for validation/test/predict samplers. If you want to disable this logic, you can pass
                ``False`` and add your own distributed sampler in the dataloader hooks. If ``True`` and a distributed
                sampler was already added, Lightning will not replace the existing one. For iterable-style datasets,
                we don't do this automatically.

            profiler: To profile individual steps during training and assist in identifying bottlenecks.
                Default: ``None``.

            detect_anomaly: Enable anomaly detection for the autograd engine.
                Default: ``False``.

            barebones: Whether to run in "barebones mode", where all features that may impact raw speed are
                disabled. This is meant for analyzing the Trainer overhead and is discouraged during regular training
                runs. The following features are deactivated:
                :paramref:`~lightning.pytorch.trainer.trainer.Trainer.enable_checkpointing`,
                :paramref:`~lightning.pytorch.trainer.trainer.Trainer.logger`,
                :paramref:`~lightning.pytorch.trainer.trainer.Trainer.enable_progress_bar`,
                :paramref:`~lightning.pytorch.trainer.trainer.Trainer.log_every_n_steps`,
                :paramref:`~lightning.pytorch.trainer.trainer.Trainer.enable_model_summary`,
                :paramref:`~lightning.pytorch.trainer.trainer.Trainer.num_sanity_val_steps`,
                :paramref:`~lightning.pytorch.trainer.trainer.Trainer.fast_dev_run`,
                :paramref:`~lightning.pytorch.trainer.trainer.Trainer.detect_anomaly`,
                :paramref:`~lightning.pytorch.trainer.trainer.Trainer.profiler`,
                :meth:`~lightning.pytorch.core.LightningModule.log`,
                :meth:`~lightning.pytorch.core.LightningModule.log_dict`.
            plugins: Plugins allow modification of core behavior like ddp and amp, and enable custom lightning plugins.
                Default: ``None``.

            sync_batchnorm: Synchronize batch norm layers between process groups/whole world.
                Default: ``False``.

            reload_dataloaders_every_n_epochs: Set to a positive integer to reload dataloaders every n epochs.
                Default: ``0``.

            default_root_dir: Default path for logs and weights when no logger/ckpt_callback passed.
                Default: ``os.getcwd()``.
                Can be remote file paths such as `s3://mybucket/path` or 'hdfs://path/'

<<<<<<< HEAD
            model_registry: The name of the model being uploaded to Model hub.
=======
            enable_autolog_hparams: Whether to log hyperparameters at the start of a run.
                Default: ``True``.
>>>>>>> eb082b2a

        Raises:
            TypeError:
                If ``gradient_clip_val`` is not an int or float.

            MisconfigurationException:
                If ``gradient_clip_algorithm`` is invalid.

        """
        super().__init__()
        log.debug(f"{self.__class__.__name__}: Initializing trainer with parameters: {locals()}")

        if default_root_dir is not None:
            default_root_dir = os.fspath(default_root_dir)

        # remove version if accidentally passed
        self._model_registry = model_registry.split(":")[0] if model_registry else None

        self.barebones = barebones
        if barebones:
            # opt-outs
            if enable_checkpointing:
                raise ValueError(
                    f"`Trainer(barebones=True, enable_checkpointing={enable_checkpointing!r})` was passed."
                    " Checkpointing can impact raw speed so it is disabled in barebones mode."
                )
            enable_checkpointing = False
            if logger is not None and logger is not False:
                raise ValueError(
                    f"`Trainer(barebones=True, logger={logger!r})` was passed."
                    " Logging can impact raw speed so it is disabled in barebones mode."
                )
            logger = False
            if enable_progress_bar:
                raise ValueError(
                    f"`Trainer(barebones=True, enable_progress_bar={enable_progress_bar!r})` was passed."
                    " The progress bar can impact raw speed so it is disabled in barebones mode."
                )
            enable_progress_bar = False
            if log_every_n_steps is not None and log_every_n_steps != 0:
                raise ValueError(
                    f"`Trainer(barebones=True, log_every_n_steps={log_every_n_steps!r})` was passed."
                    " Logging can impact raw speed so it is disabled in barebones mode."
                )
            log_every_n_steps = 0
            if enable_model_summary:
                raise ValueError(
                    f"`Trainer(barebones=True, enable_model_summary={enable_model_summary!r})` was passed."
                    " Model summary can impact raw speed so it is disabled in barebones mode."
                )
            enable_model_summary = False
            if num_sanity_val_steps is not None and num_sanity_val_steps != 0:
                raise ValueError(
                    f"`Trainer(barebones=True, num_sanity_val_steps={num_sanity_val_steps!r})` was passed."
                    " Sanity checking can impact raw speed so it is disabled in barebones mode."
                )
            num_sanity_val_steps = 0
            # opt-ins
            if fast_dev_run is not False and fast_dev_run != 0:
                raise ValueError(
                    f"`Trainer(barebones=True, fast_dev_run={fast_dev_run!r})` was passed."
                    " Development run is not meant for raw speed evaluation so it is disabled in barebones mode."
                )
            if detect_anomaly:
                raise ValueError(
                    f"`Trainer(barebones=True, detect_anomaly={detect_anomaly!r})` was passed."
                    " Anomaly detection can impact raw speed so it is disabled in barebones mode."
                )
            if profiler is not None:
                raise ValueError(
                    f"`Trainer(barebones=True, profiler={profiler!r})` was passed."
                    " Profiling can impact raw speed so it is disabled in barebones mode."
                )
            deactivated = (
                " - Checkpointing: `Trainer(enable_checkpointing=True)`",
                " - Progress bar: `Trainer(enable_progress_bar=True)`",
                " - Model summary: `Trainer(enable_model_summary=True)`",
                " - Logging: `Trainer(logger=True)`, `Trainer(log_every_n_steps>0)`,"
                " `LightningModule.log(...)`, `LightningModule.log_dict(...)`",
                " - Sanity checking: `Trainer(num_sanity_val_steps>0)`",
                " - Development run: `Trainer(fast_dev_run=True)`",
                " - Anomaly detection: `Trainer(detect_anomaly=True)`",
                " - Profiling: `Trainer(profiler=...)`",
            )
            rank_zero_info(
                "You are running in `Trainer(barebones=True)` mode. All features that may impact raw speed have been"
                " disabled to facilitate analyzing the Trainer overhead. Specifically, the following features are"
                f" deactivated:{os.linesep}{os.linesep.join(deactivated)}"
            )
        else:
            # set the opt-out defaults
            if enable_checkpointing is None:
                enable_checkpointing = True
            if logger is None:
                logger = True
            if enable_progress_bar is None:
                enable_progress_bar = True
            if log_every_n_steps is None:
                log_every_n_steps = 50
            if enable_model_summary is None:
                enable_model_summary = True
            if num_sanity_val_steps is None:
                num_sanity_val_steps = 2

        # init connectors
        self._data_connector = _DataConnector(self)

        self._accelerator_connector = _AcceleratorConnector(
            devices=devices,
            accelerator=accelerator,
            strategy=strategy,
            num_nodes=num_nodes,
            sync_batchnorm=sync_batchnorm,
            benchmark=benchmark,
            use_distributed_sampler=use_distributed_sampler,
            deterministic=deterministic,
            precision=precision,
            plugins=plugins,
        )
        self._logger_connector = _LoggerConnector(self)
        self._callback_connector = _CallbackConnector(self)
        self._checkpoint_connector = _CheckpointConnector(self)
        self._signal_connector = _SignalConnector(self)

        # init loops
        self.fit_loop = _FitLoop(self, min_epochs=min_epochs, max_epochs=max_epochs)
        self.fit_loop.epoch_loop = _TrainingEpochLoop(self, min_steps=min_steps, max_steps=max_steps)
        self.validate_loop = _EvaluationLoop(
            self, TrainerFn.VALIDATING, RunningStage.VALIDATING, inference_mode=inference_mode
        )
        self.test_loop = _EvaluationLoop(self, TrainerFn.TESTING, RunningStage.TESTING, inference_mode=inference_mode)
        self.predict_loop = _PredictionLoop(self, inference_mode=inference_mode)

        self.accumulate_grad_batches = accumulate_grad_batches

        # init callbacks
        # Declare attributes to be set in _callback_connector on_trainer_init
        self._callback_connector.on_trainer_init(
            callbacks,
            enable_checkpointing,
            enable_progress_bar,
            default_root_dir,
            enable_model_summary,
            max_time,
        )

        # init data flags
        self.check_val_every_n_epoch: Optional[int]
        self._data_connector.on_trainer_init(
            val_check_interval,
            reload_dataloaders_every_n_epochs,
            check_val_every_n_epoch,
        )

        # gradient clipping
        if gradient_clip_val is not None and not isinstance(gradient_clip_val, (int, float)):
            raise TypeError(f"`gradient_clip_val` should be an int or a float. Got {gradient_clip_val}.")

        if gradient_clip_algorithm is not None and not GradClipAlgorithmType.supported_type(
            gradient_clip_algorithm.lower()
        ):
            raise MisconfigurationException(
                f"`gradient_clip_algorithm` {gradient_clip_algorithm} is invalid. "
                f"Allowed algorithms: {GradClipAlgorithmType.supported_types()}."
            )

        self.gradient_clip_val: Optional[Union[int, float]] = gradient_clip_val
        self.gradient_clip_algorithm: Optional[GradClipAlgorithmType] = (
            GradClipAlgorithmType(gradient_clip_algorithm.lower()) if gradient_clip_algorithm is not None else None
        )

        if detect_anomaly:
            rank_zero_info(
                "You have turned on `Trainer(detect_anomaly=True)`. This will significantly slow down compute speed and"
                " is recommended only for model debugging."
            )
        self._detect_anomaly: bool = detect_anomaly

        setup._log_device_info(self)

        self.should_stop = False
        self.state = TrainerState()

        # configure profiler
        setup._init_profiler(self, profiler)

        # init logger flags
        self._loggers: list[Logger]
        self._logger_connector.on_trainer_init(logger, log_every_n_steps)

        # init debugging flags
        self.val_check_batch: Union[int, float]
        self.val_check_interval: Union[int, float]
        self.num_sanity_val_steps: Union[int, float]
        self.limit_train_batches: Union[int, float]
        self.limit_val_batches: Union[int, float]
        self.limit_test_batches: Union[int, float]
        self.limit_predict_batches: Union[int, float]
        setup._init_debugging_flags(
            self,
            limit_train_batches,
            limit_val_batches,
            limit_test_batches,
            limit_predict_batches,
            fast_dev_run,
            overfit_batches,
            val_check_interval,
            num_sanity_val_steps,
        )

        self.enable_autolog_hparams = enable_autolog_hparams

    def fit(
        self,
        model: "pl.LightningModule",
        train_dataloaders: Optional[Union[TRAIN_DATALOADERS, LightningDataModule]] = None,
        val_dataloaders: Optional[EVAL_DATALOADERS] = None,
        datamodule: Optional[LightningDataModule] = None,
        ckpt_path: Optional[_PATH] = None,
    ) -> None:
        r"""Runs the full optimization routine.

        Args:
            model: Model to fit.

            train_dataloaders: An iterable or collection of iterables specifying training samples.
                Alternatively, a :class:`~lightning.pytorch.core.datamodule.LightningDataModule` that defines
                the :class:`~lightning.pytorch.core.hooks.DataHooks.train_dataloader` hook.

            val_dataloaders: An iterable or collection of iterables specifying validation samples.

            datamodule: A :class:`~lightning.pytorch.core.datamodule.LightningDataModule` that defines
                the :class:`~lightning.pytorch.core.hooks.DataHooks.train_dataloader` hook.

            ckpt_path: Path/URL of the checkpoint from which training is resumed. Could also be one of two special
                keywords ``"last"`` and ``"hpc"``. If there is no checkpoint file at the path, an exception is raised.

        Raises:
            TypeError:
                If ``model`` is not :class:`~lightning.pytorch.core.LightningModule` for torch version less than
                2.0.0 and if ``model`` is not :class:`~lightning.pytorch.core.LightningModule` or
                :class:`torch._dynamo.OptimizedModule` for torch versions greater than or equal to 2.0.0 .

        For more information about multiple dataloaders, see this :ref:`section <multiple-dataloaders>`.

        """
        model = _maybe_unwrap_optimized(model)
        self.strategy._lightning_module = model
        _verify_strategy_supports_compile(model, self.strategy)
        self.state.fn = TrainerFn.FITTING
        self.state.status = TrainerStatus.RUNNING
        if _is_registry(ckpt_path) and module_available("litmodels"):
            download_model_from_registry(ckpt_path, self)
        self.training = True
        self.should_stop = False
        call._call_and_handle_interrupt(
            self, self._fit_impl, model, train_dataloaders, val_dataloaders, datamodule, ckpt_path
        )

    def _fit_impl(
        self,
        model: "pl.LightningModule",
        train_dataloaders: Optional[Union[TRAIN_DATALOADERS, LightningDataModule]] = None,
        val_dataloaders: Optional[EVAL_DATALOADERS] = None,
        datamodule: Optional[LightningDataModule] = None,
        ckpt_path: Optional[_PATH] = None,
    ) -> None:
        log.debug(f"{self.__class__.__name__}: trainer fit stage")

        # if a datamodule comes in as the second arg, then fix it for the user
        if isinstance(train_dataloaders, LightningDataModule):
            datamodule = train_dataloaders
            train_dataloaders = None
        # If you supply a datamodule you can't supply train_dataloader or val_dataloaders
        if (train_dataloaders is not None or val_dataloaders is not None) and datamodule is not None:
            raise MisconfigurationException(
                "You cannot pass `train_dataloader` or `val_dataloaders` to `trainer.fit(datamodule=...)`"
            )

        # links data to the trainer
        self._data_connector.attach_data(
            model, train_dataloaders=train_dataloaders, val_dataloaders=val_dataloaders, datamodule=datamodule
        )

        assert self.state.fn is not None
        ckpt_path = self._checkpoint_connector._select_ckpt_path(
            self.state.fn,
            ckpt_path,
            model_provided=True,
            model_connected=self.lightning_module is not None,
        )
        self._run(model, ckpt_path=ckpt_path)

        assert self.state.stopped
        self.training = False
        return

    def validate(
        self,
        model: Optional["pl.LightningModule"] = None,
        dataloaders: Optional[Union[EVAL_DATALOADERS, LightningDataModule]] = None,
        ckpt_path: Optional[_PATH] = None,
        verbose: bool = True,
        datamodule: Optional[LightningDataModule] = None,
    ) -> _EVALUATE_OUTPUT:
        r"""Perform one evaluation epoch over the validation set.

        Args:
            model: The model to validate.

            dataloaders: An iterable or collection of iterables specifying validation samples.
                Alternatively, a :class:`~lightning.pytorch.core.datamodule.LightningDataModule` that defines
                the :class:`~lightning.pytorch.core.hooks.DataHooks.val_dataloader` hook.

            ckpt_path: Either ``"best"``, ``"last"``, ``"hpc"`` or path to the checkpoint you wish to validate.
                If ``None`` and the model instance was passed, use the current weights.
                Otherwise, the best model checkpoint from the previous ``trainer.fit`` call will be loaded
                if a checkpoint callback is configured.

            verbose: If True, prints the validation results.

            datamodule: A :class:`~lightning.pytorch.core.datamodule.LightningDataModule` that defines
                the :class:`~lightning.pytorch.core.hooks.DataHooks.val_dataloader` hook.

        For more information about multiple dataloaders, see this :ref:`section <multiple-dataloaders>`.

        Returns:
            List of dictionaries with metrics logged during the validation phase, e.g., in model- or callback hooks
            like :meth:`~lightning.pytorch.LightningModule.validation_step` etc.
            The length of the list corresponds to the number of validation dataloaders used.

        Raises:
            TypeError:
                If no ``model`` is passed and there was no ``LightningModule`` passed in the previous run.
                If ``model`` passed is not `LightningModule` or `torch._dynamo.OptimizedModule`.

            MisconfigurationException:
                If both ``dataloaders`` and ``datamodule`` are passed. Pass only one of these.

            RuntimeError:
                If a compiled ``model`` is passed and the strategy is not supported.

        """
        if model is None:
            # do we still have a reference from a previous call?
            if self.lightning_module is None:
                raise TypeError(
                    "`Trainer.validate()` requires a `LightningModule` when it hasn't been passed in a previous run"
                )
        else:
            model = _maybe_unwrap_optimized(model)
            self.strategy._lightning_module = model
        _verify_strategy_supports_compile(self.lightning_module, self.strategy)
        self.state.fn = TrainerFn.VALIDATING
        self.state.status = TrainerStatus.RUNNING
        self.validating = True
        return call._call_and_handle_interrupt(
            self, self._validate_impl, model, dataloaders, ckpt_path, verbose, datamodule
        )

    def _validate_impl(
        self,
        model: Optional["pl.LightningModule"] = None,
        dataloaders: Optional[Union[EVAL_DATALOADERS, LightningDataModule]] = None,
        ckpt_path: Optional[_PATH] = None,
        verbose: bool = True,
        datamodule: Optional[LightningDataModule] = None,
    ) -> Optional[Union[_PREDICT_OUTPUT, _EVALUATE_OUTPUT]]:
        # --------------------
        # SETUP HOOK
        # --------------------
        log.debug(f"{self.__class__.__name__}: trainer validate stage")

        # if a datamodule comes in as the second arg, then fix it for the user
        if isinstance(dataloaders, LightningDataModule):
            datamodule = dataloaders
            dataloaders = None
        # If you supply a datamodule you can't supply val_dataloaders
        if dataloaders is not None and datamodule:
            raise MisconfigurationException("You cannot pass both `trainer.validate(dataloaders=..., datamodule=...)`")

        if model is None:
            model = self.lightning_module
            model_provided = False
        else:
            model_provided = True

        self.validate_loop.verbose = verbose

        # links data to the trainer
        self._data_connector.attach_data(model, val_dataloaders=dataloaders, datamodule=datamodule)

        assert self.state.fn is not None
        ckpt_path = self._checkpoint_connector._select_ckpt_path(
            self.state.fn, ckpt_path, model_provided=model_provided, model_connected=self.lightning_module is not None
        )
        results = self._run(model, ckpt_path=ckpt_path)
        # remove the tensors from the validation results
        results = convert_tensors_to_scalars(results)

        assert self.state.stopped
        self.validating = False

        return results

    def test(
        self,
        model: Optional["pl.LightningModule"] = None,
        dataloaders: Optional[Union[EVAL_DATALOADERS, LightningDataModule]] = None,
        ckpt_path: Optional[_PATH] = None,
        verbose: bool = True,
        datamodule: Optional[LightningDataModule] = None,
    ) -> _EVALUATE_OUTPUT:
        r"""Perform one evaluation epoch over the test set. It's separated from fit to make sure you never run on your
        test set until you want to.

        Args:
            model: The model to test.

            dataloaders: An iterable or collection of iterables specifying test samples.
                Alternatively, a :class:`~lightning.pytorch.core.datamodule.LightningDataModule` that defines
                the :class:`~lightning.pytorch.core.hooks.DataHooks.test_dataloader` hook.

            ckpt_path: Either ``"best"``, ``"last"``, ``"hpc"`` or path to the checkpoint you wish to test.
                If ``None`` and the model instance was passed, use the current weights.
                Otherwise, the best model checkpoint from the previous ``trainer.fit`` call will be loaded
                if a checkpoint callback is configured.

            verbose: If True, prints the test results.

            datamodule: A :class:`~lightning.pytorch.core.datamodule.LightningDataModule` that defines
                the :class:`~lightning.pytorch.core.hooks.DataHooks.test_dataloader` hook.

        For more information about multiple dataloaders, see this :ref:`section <multiple-dataloaders>`.

        Returns:
            List of dictionaries with metrics logged during the test phase, e.g., in model- or callback hooks
            like :meth:`~lightning.pytorch.LightningModule.test_step` etc.
            The length of the list corresponds to the number of test dataloaders used.

        Raises:
            TypeError:
                If no ``model`` is passed and there was no ``LightningModule`` passed in the previous run.
                If ``model`` passed is not `LightningModule` or `torch._dynamo.OptimizedModule`.

            MisconfigurationException:
                If both ``dataloaders`` and ``datamodule`` are passed. Pass only one of these.

            RuntimeError:
                If a compiled ``model`` is passed and the strategy is not supported.

        """
        if model is None:
            # do we still have a reference from a previous call?
            if self.lightning_module is None:
                raise TypeError(
                    "`Trainer.test()` requires a `LightningModule` when it hasn't been passed in a previous run"
                )
        else:
            model = _maybe_unwrap_optimized(model)
            self.strategy._lightning_module = model
        _verify_strategy_supports_compile(self.lightning_module, self.strategy)
        self.state.fn = TrainerFn.TESTING
        self.state.status = TrainerStatus.RUNNING
        self.testing = True
        return call._call_and_handle_interrupt(
            self, self._test_impl, model, dataloaders, ckpt_path, verbose, datamodule
        )

    def _test_impl(
        self,
        model: Optional["pl.LightningModule"] = None,
        dataloaders: Optional[Union[EVAL_DATALOADERS, LightningDataModule]] = None,
        ckpt_path: Optional[_PATH] = None,
        verbose: bool = True,
        datamodule: Optional[LightningDataModule] = None,
    ) -> Optional[Union[_PREDICT_OUTPUT, _EVALUATE_OUTPUT]]:
        # --------------------
        # SETUP HOOK
        # --------------------
        log.debug(f"{self.__class__.__name__}: trainer test stage")

        # if a datamodule comes in as the second arg, then fix it for the user
        if isinstance(dataloaders, LightningDataModule):
            datamodule = dataloaders
            dataloaders = None
        # If you supply a datamodule you can't supply test_dataloaders
        if dataloaders is not None and datamodule:
            raise MisconfigurationException("You cannot pass both `trainer.test(dataloaders=..., datamodule=...)`")

        if model is None:
            model = self.lightning_module
            model_provided = False
        else:
            model_provided = True

        self.test_loop.verbose = verbose

        # links data to the trainer
        self._data_connector.attach_data(model, test_dataloaders=dataloaders, datamodule=datamodule)

        assert self.state.fn is not None
        ckpt_path = self._checkpoint_connector._select_ckpt_path(
            self.state.fn, ckpt_path, model_provided=model_provided, model_connected=self.lightning_module is not None
        )
        results = self._run(model, ckpt_path=ckpt_path)
        # remove the tensors from the test results
        results = convert_tensors_to_scalars(results)

        assert self.state.stopped
        self.testing = False

        return results

    def predict(
        self,
        model: Optional["pl.LightningModule"] = None,
        dataloaders: Optional[Union[EVAL_DATALOADERS, LightningDataModule]] = None,
        datamodule: Optional[LightningDataModule] = None,
        return_predictions: Optional[bool] = None,
        ckpt_path: Optional[_PATH] = None,
    ) -> Optional[_PREDICT_OUTPUT]:
        r"""Run inference on your data. This will call the model forward function to compute predictions. Useful to
        perform distributed and batched predictions. Logging is disabled in the predict hooks.

        Args:
            model: The model to predict with.

            dataloaders: An iterable or collection of iterables specifying predict samples.
                Alternatively, a :class:`~lightning.pytorch.core.datamodule.LightningDataModule` that defines
                the :class:`~lightning.pytorch.core.hooks.DataHooks.predict_dataloader` hook.

            datamodule: A :class:`~lightning.pytorch.core.datamodule.LightningDataModule` that defines
                the :class:`~lightning.pytorch.core.hooks.DataHooks.predict_dataloader` hook.

            return_predictions: Whether to return predictions.
                ``True`` by default except when an accelerator that spawns processes is used (not supported).

            ckpt_path: Either ``"best"``, ``"last"``, ``"hpc"`` or path to the checkpoint you wish to predict.
                If ``None`` and the model instance was passed, use the current weights.
                Otherwise, the best model checkpoint from the previous ``trainer.fit`` call will be loaded
                if a checkpoint callback is configured.

        For more information about multiple dataloaders, see this :ref:`section <multiple-dataloaders>`.

        Returns:
            Returns a list of dictionaries, one for each provided dataloader containing their respective predictions.

        Raises:
            TypeError:
                If no ``model`` is passed and there was no ``LightningModule`` passed in the previous run.
                If ``model`` passed is not `LightningModule` or `torch._dynamo.OptimizedModule`.

            MisconfigurationException:
                If both ``dataloaders`` and ``datamodule`` are passed. Pass only one of these.

            RuntimeError:
                If a compiled ``model`` is passed and the strategy is not supported.

        See :ref:`Lightning inference section<deploy/production_basic:Predict step with your LightningModule>` for more.

        """
        if model is None:
            # do we still have a reference from a previous call?
            if self.lightning_module is None:
                raise TypeError(
                    "`Trainer.predict()` requires a `LightningModule` when it hasn't been passed in a previous run"
                )
        else:
            model = _maybe_unwrap_optimized(model)
            self.strategy._lightning_module = model
        _verify_strategy_supports_compile(self.lightning_module, self.strategy)
        self.state.fn = TrainerFn.PREDICTING
        self.state.status = TrainerStatus.RUNNING
        self.predicting = True
        return call._call_and_handle_interrupt(
            self, self._predict_impl, model, dataloaders, datamodule, return_predictions, ckpt_path
        )

    def _predict_impl(
        self,
        model: Optional["pl.LightningModule"] = None,
        dataloaders: Optional[Union[EVAL_DATALOADERS, LightningDataModule]] = None,
        datamodule: Optional[LightningDataModule] = None,
        return_predictions: Optional[bool] = None,
        ckpt_path: Optional[_PATH] = None,
    ) -> Optional[_PREDICT_OUTPUT]:
        # --------------------
        # SETUP HOOK
        # --------------------
        log.debug(f"{self.__class__.__name__}: trainer predict stage")

        self.predict_loop.return_predictions = return_predictions  # type: ignore[assignment]

        # if a datamodule comes in as the second arg, then fix it for the user
        if isinstance(dataloaders, LightningDataModule):
            datamodule = dataloaders
            dataloaders = None
        if dataloaders is not None and datamodule:
            raise MisconfigurationException("You cannot pass both `trainer.predict(dataloaders=..., datamodule=...)`")

        if model is None:
            model = self.lightning_module
            model_provided = False
        else:
            model_provided = True

        # links data to the trainer
        self._data_connector.attach_data(model, predict_dataloaders=dataloaders, datamodule=datamodule)

        assert self.state.fn is not None
        ckpt_path = self._checkpoint_connector._select_ckpt_path(
            self.state.fn, ckpt_path, model_provided=model_provided, model_connected=self.lightning_module is not None
        )
        results = self._run(model, ckpt_path=ckpt_path)

        assert self.state.stopped
        self.predicting = False

        return results

    def _run(
        self, model: "pl.LightningModule", ckpt_path: Optional[_PATH] = None
    ) -> Optional[Union[_EVALUATE_OUTPUT, _PREDICT_OUTPUT]]:
        if self.state.fn == TrainerFn.FITTING:
            min_epochs, max_epochs = _parse_loop_limits(
                self.min_steps, self.max_steps, self.min_epochs, self.max_epochs, self
            )
            self.fit_loop.min_epochs = min_epochs
            self.fit_loop.max_epochs = max_epochs

        if self.barebones:
            # no progress bar in barebones can make it look like the Trainer hung
            rank_zero_info(
                "`Trainer(barebones=True)` started running. The progress bar is disabled so you might want to"
                " manually print the progress in your model."
            )

        # clean hparams
        if hasattr(model, "hparams"):
            parsing.clean_namespace(model.hparams)

        # attach model to the strategy
        self.strategy.connect(model)

        self._callback_connector._attach_model_callbacks()
        self._callback_connector._attach_model_logging_functions()

        _verify_loop_configurations(self)

        # ----------------------------
        # SET UP THE TRAINER
        # ----------------------------
        log.debug(f"{self.__class__.__name__}: setting up strategy environment")
        self.strategy.setup_environment()
        self.__setup_profiler()

        log.debug(f"{self.__class__.__name__}: preparing data")
        self._data_connector.prepare_data()

        call._call_setup_hook(self)  # allow user to set up LightningModule in accelerator environment
        log.debug(f"{self.__class__.__name__}: configuring model")
        call._call_configure_model(self)

        # check if we should delay restoring checkpoint till later
        if not self.strategy.restore_checkpoint_after_setup:
            log.debug(f"{self.__class__.__name__}: restoring module and callbacks from checkpoint path: {ckpt_path}")
            self._checkpoint_connector._restore_modules_and_callbacks(ckpt_path)

        # reset logger connector
        self._logger_connector.reset_results()
        self._logger_connector.reset_metrics()

        # strategy will configure model and move it to the device
        self.strategy.setup(self)

        # hook
        if self.state.fn == TrainerFn.FITTING:
            call._call_callback_hooks(self, "on_fit_start")
            call._call_lightning_module_hook(self, "on_fit_start")

        # only log hparams if enabled
        if self.enable_autolog_hparams:
            _log_hyperparams(self)

        if self.strategy.restore_checkpoint_after_setup:
            log.debug(f"{self.__class__.__name__}: restoring module and callbacks from checkpoint path: {ckpt_path}")
            self._checkpoint_connector._restore_modules_and_callbacks(ckpt_path)

        # restore optimizers, etc.
        log.debug(f"{self.__class__.__name__}: restoring training state")
        self._checkpoint_connector.restore_training_state()

        self._checkpoint_connector.resume_end()

        self._signal_connector.register_signal_handlers()

        # ----------------------------
        # RUN THE TRAINER
        # ----------------------------
        results = self._run_stage()

        # ----------------------------
        # POST-Training CLEAN UP
        # ----------------------------
        log.debug(f"{self.__class__.__name__}: trainer tearing down")
        self._teardown()

        if self.state.fn == TrainerFn.FITTING:
            call._call_callback_hooks(self, "on_fit_end")
            call._call_lightning_module_hook(self, "on_fit_end")

        log.debug(f"{self.__class__.__name__}: calling teardown hooks")
        call._call_teardown_hook(self)

        self.state.status = TrainerStatus.FINISHED
        self.state.stage = None

        return results

    def _teardown(self) -> None:
        """This is the Trainer's internal teardown, unrelated to the `teardown` hooks in LightningModule and Callback;
        those are handled by :meth:`_call_teardown_hook`."""
        self.strategy.teardown()
        loop = self._active_loop
        # loop should never be `None` here but it can because we don't know the trainer stage with `ddp_spawn`
        if loop is not None:
            loop.teardown()
        self._logger_connector.teardown()
        self._signal_connector.teardown()

    def _run_stage(self) -> Optional[Union[_PREDICT_OUTPUT, _EVALUATE_OUTPUT]]:
        # wait for all to join if on distributed
        self.strategy.barrier("run-stage")
        self.lightning_module.zero_grad()

        if self.evaluating:
            return self._evaluation_loop.run()
        if self.predicting:
            return self.predict_loop.run()
        if self.training:
            with isolate_rng():
                self._run_sanity_check()
            with torch.autograd.set_detect_anomaly(self._detect_anomaly):
                self.fit_loop.run()
            return None
        raise RuntimeError(f"Unexpected state {self.state}")

    def _run_sanity_check(self) -> None:
        val_loop = self.fit_loop.epoch_loop.val_loop

        should_sanity_check = (
            self.enable_validation
            and self.num_sanity_val_steps > 0
            # do not sanity check if restarting because it would mess up the loaded state
            and not val_loop.restarting
        )

        # run tiny validation (if validation defined)
        # to make sure program won't crash during val
        if should_sanity_check:
            stage = self.state.stage
            self.sanity_checking = True

            # reset logger connector
            self._logger_connector.reset_results()
            self._logger_connector.reset_metrics()

            call._call_callback_hooks(self, "on_sanity_check_start")

            # run eval step
            val_loop.run()

            call._call_callback_hooks(self, "on_sanity_check_end")

            # reset logger connector
            self._logger_connector.reset_results()
            self._logger_connector.reset_metrics()

            # reset the progress tracking state after sanity checking. we don't need to set the state before
            # because sanity check only runs when we are not restarting
            _reset_progress(val_loop)

            # restore the previous stage when the sanity check if finished
            self.state.stage = stage

    def __setup_profiler(self) -> None:
        assert self.state.fn is not None
        local_rank = self.local_rank if self.world_size > 1 else None
        self.profiler._lightning_module = proxy(self.lightning_module)
        self.profiler.setup(stage=self.state.fn, local_rank=local_rank, log_dir=self.log_dir)

    @contextmanager
    def init_module(self, empty_init: Optional[bool] = None) -> Generator:
        """Tensors that you instantiate under this context manager will be created on the device right away and have
        the right data type depending on the precision setting in the Trainer.

        The parameters and tensors get created on the device and with the right data type right away without wasting
        memory being allocated unnecessarily.

        Args:
            empty_init: Whether to initialize the model with empty weights (uninitialized memory).
                If ``None``, the strategy will decide. Some strategies may not support all options.
                Set this to ``True`` if you are loading a checkpoint into a large model.

        """
        if is_overridden("model_sharded_context", self.strategy, parent=Strategy):
            # warning instead of error so that code changes are not required when changing strategies
            # this is a limitation because processes are not expected to have been launched when this is called
            rank_zero_warn(
                f"`trainer.init_module` cannot fully support proper instantiation of your model with the"
                f" `{type(self.strategy).__name__}` strategy. Please instantiate your model inside the"
                f"`LightningModule.configure_model` hook instead",
                # ideally we would check if `configure_model` is already overridden, but we don't have a reliable
                # reference to the model yet
                category=PossibleUserWarning,
            )
        with self.strategy.tensor_init_context(empty_init=empty_init):
            yield

    def print(self, *args: Any, **kwargs: Any) -> None:
        """Print something only on the first process. If running on multiple machines, it will print from the first
        process in each machine.

        Arguments passed to this method are forwarded to the Python built-in :func:`print` function.

        """
        if self.local_rank == 0:
            print(*args, **kwargs)

    """
    Accelerator properties
    """

    @property
    def accelerator(self) -> Accelerator:
        assert self.strategy.accelerator
        return self.strategy.accelerator

    @property
    def strategy(self) -> Strategy:
        return self._accelerator_connector.strategy

    @property
    def precision_plugin(self) -> Precision:
        return self.strategy.precision_plugin

    @property
    def global_rank(self) -> int:
        return self.strategy.global_rank

    @property
    def local_rank(self) -> int:
        # some strategies define a local rank
        return getattr(self.strategy, "local_rank", 0)

    @property
    def node_rank(self) -> int:
        # some strategies define a node rank
        return getattr(self.strategy, "node_rank", 0)

    @property
    def world_size(self) -> int:
        # some strategies define a world size
        return getattr(self.strategy, "world_size", 1)

    @property
    def num_nodes(self) -> int:
        return getattr(self.strategy, "num_nodes", 1)

    @property
    def device_ids(self) -> list[int]:
        """List of device indexes per node."""
        devices = (
            self.strategy.parallel_devices
            if isinstance(self.strategy, ParallelStrategy)
            else [self.strategy.root_device]
        )
        assert devices is not None
        device_ids = []
        for idx, device in enumerate(devices):
            if isinstance(device, torch.device):
                device_ids.append(device.index or idx)
            elif isinstance(device, int):
                device_ids.append(device)
        return device_ids

    @property
    def num_devices(self) -> int:
        """Number of devices the trainer uses per node."""
        return len(self.device_ids)

    @property
    def lightning_module(self) -> "pl.LightningModule":
        # TODO: this is actually an optional return
        return self.strategy.lightning_module  # type: ignore[return-value]

    @property
    def optimizers(self) -> list[Optimizer]:
        return self.strategy.optimizers

    @optimizers.setter
    def optimizers(self, new_optims: list[Optimizer]) -> None:
        self.strategy.optimizers = new_optims

    @property
    def lr_scheduler_configs(self) -> list[LRSchedulerConfig]:
        return self.strategy.lr_scheduler_configs

    @property
    def precision(self) -> _PRECISION_INPUT_STR:
        return self.strategy.precision_plugin.precision

    @property
    def scaler(self) -> Optional[Any]:
        return getattr(self.precision_plugin, "scaler", None)

    @property
    def model(self) -> Optional[torch.nn.Module]:
        """The LightningModule, but possibly wrapped into DataParallel or DistributedDataParallel.

        To access the pure LightningModule, use
        :meth:`~lightning.pytorch.trainer.trainer.Trainer.lightning_module` instead.

        """
        return self.strategy.model

    """
    General properties
    """

    @property
    def log_dir(self) -> Optional[str]:
        """The directory for the current experiment. Use this to save images to, etc...

        .. note:: You must call this on all processes. Failing to do so will cause your program to stall forever.

         .. code-block:: python

             def training_step(self, batch, batch_idx):
                 img = ...
                 save_img(img, self.trainer.log_dir)

        """
        if len(self.loggers) > 0:
            if not isinstance(self.loggers[0], (TensorBoardLogger, CSVLogger)):
                dirpath = self.loggers[0].save_dir
            else:
                dirpath = self.loggers[0].log_dir
        else:
            dirpath = self.default_root_dir

        dirpath = self.strategy.broadcast(dirpath)
        return dirpath

    @property
    def is_global_zero(self) -> bool:
        """Whether this process is the global zero in multi-node training.

        .. code-block:: python

            def training_step(self, batch, batch_idx):
                if self.trainer.is_global_zero:
                    print("in node 0, accelerator 0")

        """
        return self.strategy.is_global_zero

    @property
    def distributed_sampler_kwargs(self) -> Optional[dict[str, Any]]:
        if isinstance(self.strategy, ParallelStrategy):
            return self.strategy.distributed_sampler_kwargs
        return None

    @property
    def enable_validation(self) -> bool:
        """Check if we should run validation during training."""
        return (
            self.fit_loop.epoch_loop.val_loop._data_source.is_defined()
            and is_overridden("validation_step", self.lightning_module)
            and self.limit_val_batches > 0
        )

    @property
    def default_root_dir(self) -> str:
        """The default location to save artifacts of loggers, checkpoints etc.

        It is used as a fallback if logger or checkpoint callback do not define specific save paths.

        """
        if _is_local_file_protocol(self._default_root_dir):
            return os.path.normpath(os.path.expanduser(self._default_root_dir))
        return self._default_root_dir

    @property
    def early_stopping_callback(self) -> Optional[EarlyStopping]:
        """The first :class:`~lightning.pytorch.callbacks.early_stopping.EarlyStopping` callback in the
        Trainer.callbacks list, or ``None`` if it doesn't exist."""
        callbacks = self.early_stopping_callbacks
        return callbacks[0] if len(callbacks) > 0 else None

    @property
    def early_stopping_callbacks(self) -> list[EarlyStopping]:
        """A list of all instances of :class:`~lightning.pytorch.callbacks.early_stopping.EarlyStopping` found in the
        Trainer.callbacks list."""
        return [c for c in self.callbacks if isinstance(c, EarlyStopping)]

    @property
    def checkpoint_callback(self) -> Optional[Checkpoint]:
        """The first :class:`~lightning.pytorch.callbacks.model_checkpoint.ModelCheckpoint` callback in the
        Trainer.callbacks list, or ``None`` if it doesn't exist."""
        callbacks = self.checkpoint_callbacks
        return callbacks[0] if len(callbacks) > 0 else None

    @property
    def checkpoint_callbacks(self) -> list[Checkpoint]:
        """A list of all instances of :class:`~lightning.pytorch.callbacks.model_checkpoint.ModelCheckpoint` found in
        the Trainer.callbacks list."""
        return [c for c in self.callbacks if isinstance(c, Checkpoint)]

    @property
    def progress_bar_callback(self) -> Optional[ProgressBar]:
        """An instance of :class:`~lightning.pytorch.callbacks.progress.progress_bar.ProgressBar` found in the
        Trainer.callbacks list, or ``None`` if one doesn't exist."""
        for c in self.callbacks:
            if isinstance(c, ProgressBar):
                return c
        return None

    @property
    def ckpt_path(self) -> Optional[_PATH]:
        """Set to the path/URL of a checkpoint loaded via :meth:`~lightning.pytorch.trainer.trainer.Trainer.fit`,
        :meth:`~lightning.pytorch.trainer.trainer.Trainer.validate`,
        :meth:`~lightning.pytorch.trainer.trainer.Trainer.test`, or
        :meth:`~lightning.pytorch.trainer.trainer.Trainer.predict`.

        ``None`` otherwise.

        """
        return self._checkpoint_connector._ckpt_path

    @ckpt_path.setter
    def ckpt_path(self, ckpt_path: Optional[_PATH]) -> None:
        """Allows you to manage which checkpoint is loaded statefully.

        .. code-block:: python

            trainer = Trainer()
            trainer.ckpt_path = "my/checkpoint/file.ckpt"
            trainer.fit(model)
            ...

            # you will be in charge of resetting this
            trainer.ckpt_path = None
            trainer.test(model)

        """
        self._checkpoint_connector._ckpt_path = ckpt_path
        self._checkpoint_connector._user_managed = bool(ckpt_path)

    def save_checkpoint(
        self, filepath: _PATH, weights_only: bool = False, storage_options: Optional[Any] = None
    ) -> None:
        r"""Runs routine to create a checkpoint.

        This method needs to be called on all processes in case the selected strategy is handling distributed
        checkpointing.

        Args:
            filepath: Path where checkpoint is saved.
            weights_only: If ``True``, will only save the model weights.
            storage_options: parameter for how to save to storage, passed to ``CheckpointIO`` plugin

        Raises:
            AttributeError:
                If the model is not attached to the Trainer before calling this method.

        """
        if self.model is None:
            raise AttributeError(
                "Saving a checkpoint is only possible if a model is attached to the Trainer. Did you call"
                " `Trainer.save_checkpoint()` before calling `Trainer.{fit,validate,test,predict}`?"
            )
        with self.profiler.profile("save_checkpoint"):
            checkpoint = self._checkpoint_connector.dump_checkpoint(weights_only)
            self.strategy.save_checkpoint(checkpoint, filepath, storage_options=storage_options)
            self.strategy.barrier("Trainer.save_checkpoint")

    """
    State properties
    """

    @property
    def interrupted(self) -> bool:
        return self.state.status == TrainerStatus.INTERRUPTED

    @property
    def training(self) -> bool:
        return self.state.stage == RunningStage.TRAINING

    @training.setter
    def training(self, val: bool) -> None:
        if val:
            self.state.stage = RunningStage.TRAINING
        elif self.training:
            self.state.stage = None

    @property
    def testing(self) -> bool:
        return self.state.stage == RunningStage.TESTING

    @testing.setter
    def testing(self, val: bool) -> None:
        if val:
            self.state.stage = RunningStage.TESTING
        elif self.testing:
            self.state.stage = None

    @property
    def predicting(self) -> bool:
        return self.state.stage == RunningStage.PREDICTING

    @predicting.setter
    def predicting(self, val: bool) -> None:
        if val:
            self.state.stage = RunningStage.PREDICTING
        elif self.predicting:
            self.state.stage = None

    @property
    def validating(self) -> bool:
        return self.state.stage == RunningStage.VALIDATING

    @validating.setter
    def validating(self, val: bool) -> None:
        if val:
            self.state.stage = RunningStage.VALIDATING
        elif self.validating:
            self.state.stage = None

    @property
    def evaluating(self) -> bool:
        return self.state.stage is not None and self.state.stage.evaluating

    @property
    def sanity_checking(self) -> bool:
        """Whether sanity checking is running.

        Useful to disable some hooks, logging or callbacks during the sanity checking.

        """
        return self.state.stage == RunningStage.SANITY_CHECKING

    @sanity_checking.setter
    def sanity_checking(self, val: bool) -> None:
        if val:
            self.state.stage = RunningStage.SANITY_CHECKING
        elif self.sanity_checking:
            self.state.stage = None

    @property
    def received_sigterm(self) -> bool:
        """Whether a ``signal.SIGTERM`` signal was received.

        For example, this can be checked to exit gracefully.

        """
        return self._signal_connector.received_sigterm

    """
    Loop properties
    """

    @property
    def global_step(self) -> int:
        """The number of optimizer steps taken (does not reset each epoch).

        This includes multiple optimizers (if enabled).

        """
        return self.fit_loop.epoch_loop.global_step

    @property
    def current_epoch(self) -> int:
        """The current epoch, updated after the epoch end hooks are run."""
        return self.fit_loop.epoch_progress.current.completed

    @property
    def max_epochs(self) -> Optional[int]:
        return self.fit_loop.max_epochs

    @property
    def min_epochs(self) -> Optional[int]:
        return self.fit_loop.min_epochs

    @property
    def max_steps(self) -> int:
        return self.fit_loop.max_steps

    @property
    def min_steps(self) -> Optional[int]:
        return self.fit_loop.min_steps

    @property
    def is_last_batch(self) -> bool:
        """Whether trainer is executing the last batch."""
        return self.fit_loop.epoch_loop.batch_progress.is_last_batch

    @property
    def train_dataloader(self) -> Optional[TRAIN_DATALOADERS]:
        """The training dataloader(s) used during ``trainer.fit()``."""
        if (combined_loader := self.fit_loop._combined_loader) is not None:
            return combined_loader.iterables
        return None

    @property
    def val_dataloaders(self) -> Optional[EVAL_DATALOADERS]:
        """The validation dataloader(s) used during ``trainer.fit()`` or ``trainer.validate()``."""
        if (combined_loader := self.fit_loop.epoch_loop.val_loop._combined_loader) is not None or (
            combined_loader := self.validate_loop._combined_loader
        ) is not None:
            return combined_loader.iterables
        return None

    @property
    def test_dataloaders(self) -> Optional[EVAL_DATALOADERS]:
        """The test dataloader(s) used during ``trainer.test()``."""
        if (combined_loader := self.test_loop._combined_loader) is not None:
            return combined_loader.iterables
        return None

    @property
    def predict_dataloaders(self) -> Optional[EVAL_DATALOADERS]:
        """The prediction dataloader(s) used during ``trainer.predict()``."""
        if (combined_loader := self.predict_loop._combined_loader) is not None:
            return combined_loader.iterables
        return None

    @property
    def num_training_batches(self) -> Union[int, float]:
        """The number of training batches that will be used during ``trainer.fit()``."""
        return self.fit_loop.max_batches

    @property
    def num_sanity_val_batches(self) -> list[Union[int, float]]:
        """The number of validation batches that will be used during the sanity-checking part of ``trainer.fit()``."""
        max_batches = self.fit_loop.epoch_loop.val_loop.max_batches
        # re-compute the `min` in case this is called outside the sanity-checking stage
        return [min(self.num_sanity_val_steps, batches) for batches in max_batches]

    @property
    def num_val_batches(self) -> list[Union[int, float]]:
        """The number of validation batches that will be used during ``trainer.fit()`` or ``trainer.validate()``."""
        if self.state.fn == TrainerFn.VALIDATING:
            return self.validate_loop.max_batches
        # if no trainer.fn is set, assume fit's validation
        # use the protected access, because it shouldn't return the sanity_val batches
        return self.fit_loop.epoch_loop.val_loop._max_batches

    @property
    def num_test_batches(self) -> list[Union[int, float]]:
        """The number of test batches that will be used during ``trainer.test()``."""
        return self.test_loop.max_batches

    @property
    def num_predict_batches(self) -> list[Union[int, float]]:
        """The number of prediction batches that will be used during ``trainer.predict()``."""
        return self.predict_loop.max_batches

    @property
    def _evaluation_loop(self) -> _EvaluationLoop:
        if self.state.fn == TrainerFn.FITTING:
            return self.fit_loop.epoch_loop.val_loop
        if self.state.fn == TrainerFn.VALIDATING:
            return self.validate_loop
        if self.state.fn == TrainerFn.TESTING:
            return self.test_loop
        raise RuntimeError("The `Trainer._evaluation_loop` property isn't defined. Accessed outside of scope")

    @property
    def _active_loop(self) -> Optional[Union[_FitLoop, _EvaluationLoop, _PredictionLoop]]:
        if self.training:
            return self.fit_loop
        if self.sanity_checking or self.evaluating:
            return self._evaluation_loop
        if self.predicting:
            return self.predict_loop
        return None

    """
    Logging properties
    """

    @property
    def logger(self) -> Optional[Logger]:
        """The first :class:`~lightning.pytorch.loggers.logger.Logger` being used."""
        return self.loggers[0] if len(self.loggers) > 0 else None

    @logger.setter
    def logger(self, logger: Optional[Logger]) -> None:
        if not logger:
            self.loggers = []
        else:
            self.loggers = [logger]

    @property
    def loggers(self) -> list[Logger]:
        """The list of :class:`~lightning.pytorch.loggers.logger.Logger` used.

        .. code-block:: python

            for logger in trainer.loggers:
                logger.log_metrics({"foo": 1.0})

        """
        return self._loggers

    @loggers.setter
    def loggers(self, loggers: Optional[list[Logger]]) -> None:
        self._loggers = loggers if loggers else []

    @property
    def callback_metrics(self) -> _OUT_DICT:
        """The metrics available to callbacks.

        .. code-block:: python

            def training_step(self, batch, batch_idx):
                self.log("a_val", 2.0)


            callback_metrics = trainer.callback_metrics
            assert callback_metrics["a_val"] == 2.0

        """
        return self._logger_connector.callback_metrics

    @property
    def logged_metrics(self) -> _OUT_DICT:
        """The metrics sent to the loggers.

        This includes metrics logged via :meth:`~lightning.pytorch.core.LightningModule.log` with the
        :paramref:`~lightning.pytorch.core.LightningModule.log.logger` argument set.

        """
        return self._logger_connector.logged_metrics

    @property
    def progress_bar_metrics(self) -> _PBAR_DICT:
        """The metrics sent to the progress bar.

        This includes metrics logged via :meth:`~lightning.pytorch.core.LightningModule.log` with the
        :paramref:`~lightning.pytorch.core.LightningModule.log.prog_bar` argument set.

        """
        return self._logger_connector.progress_bar_metrics

    @property
    def _results(self) -> Optional[_ResultCollection]:
        active_loop = self._active_loop
        if active_loop is not None:
            return active_loop._results
        return None

    """
    Other
    """

    @property
    def estimated_stepping_batches(self) -> Union[int, float]:
        r"""The estimated number of batches that will ``optimizer.step()`` during training.

        This accounts for gradient accumulation and the current trainer configuration. This might be used when setting
        up your training dataloader, if it hasn't been set up already.

        .. code-block:: python

            def configure_optimizers(self):
                optimizer = ...
                stepping_batches = self.trainer.estimated_stepping_batches
                scheduler = torch.optim.lr_scheduler.OneCycleLR(optimizer, max_lr=1e-3, total_steps=stepping_batches)
                return [optimizer], [scheduler]

        Raises:
            MisconfigurationException:
                If estimated stepping batches cannot be computed due to different `accumulate_grad_batches`
                at different epochs.

        """
        # infinite training
        if self.max_epochs == -1:
            return float("inf") if self.max_steps == -1 else self.max_steps

        if self.train_dataloader is None:
            rank_zero_info("Loading `train_dataloader` to estimate number of stepping batches.")
            self.fit_loop.setup_data()

        total_batches = self.num_training_batches

        # iterable dataset
        if total_batches == float("inf"):
            return self.max_steps

        assert self.max_epochs is not None
        max_estimated_steps = math.ceil(total_batches / self.accumulate_grad_batches) * max(self.max_epochs, 1)

        max_estimated_steps = min(max_estimated_steps, self.max_steps) if self.max_steps != -1 else max_estimated_steps
        return max_estimated_steps<|MERGE_RESOLUTION|>--- conflicted
+++ resolved
@@ -130,11 +130,8 @@
         sync_batchnorm: bool = False,
         reload_dataloaders_every_n_epochs: int = 0,
         default_root_dir: Optional[_PATH] = None,
-<<<<<<< HEAD
+        enable_autolog_hparams: bool = True,
         model_registry: Optional[str] = None,
-=======
-        enable_autolog_hparams: bool = True,
->>>>>>> eb082b2a
     ) -> None:
         r"""Customize every aspect of training via flags.
 
@@ -297,12 +294,10 @@
                 Default: ``os.getcwd()``.
                 Can be remote file paths such as `s3://mybucket/path` or 'hdfs://path/'
 
-<<<<<<< HEAD
-            model_registry: The name of the model being uploaded to Model hub.
-=======
             enable_autolog_hparams: Whether to log hyperparameters at the start of a run.
                 Default: ``True``.
->>>>>>> eb082b2a
+
+            model_registry: The name of the model being uploaded to Model hub.
 
         Raises:
             TypeError:
