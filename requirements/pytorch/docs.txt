-r ../docs.txt

nbformat  # used for generate empty notebook
ipython[notebook] <9.6.0
setuptools<81.0  # workaround for `error in ipython setup command: use_2to3 is invalid.`

<<<<<<< HEAD
onnxscript >= 0.2.2, <0.4.0
tensorboard
=======
onnxscript >= 0.2.2, < 0.5.0
>>>>>>> 2da9ee73

#-r ../../_notebooks/.actions/requires.txt<|MERGE_RESOLUTION|>--- conflicted
+++ resolved
@@ -4,11 +4,7 @@
 ipython[notebook] <9.6.0
 setuptools<81.0  # workaround for `error in ipython setup command: use_2to3 is invalid.`
 
-<<<<<<< HEAD
-onnxscript >= 0.2.2, <0.4.0
+onnxscript >= 0.2.2, <0.5.0
 tensorboard
-=======
-onnxscript >= 0.2.2, < 0.5.0
->>>>>>> 2da9ee73
 
 #-r ../../_notebooks/.actions/requires.txt